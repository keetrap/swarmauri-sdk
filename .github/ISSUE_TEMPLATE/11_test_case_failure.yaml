--- conflicted
+++ resolved
@@ -15,16 +15,13 @@
   - type: textarea
     id: logs
     attributes:
-<<<<<<< HEAD
       label: "Pytest Logs"
       description: "Provide the pytest logs outputted"
       placeholder: "tests/llms/ShuttleAIToolModel_test.py::test_agent_exec 
--------------------------------- live log call ---------------------------------"
-=======
       label: "Logs"
       description: "Provide relevant logs"
       placeholder: "FAILED tests/parsers/TextBlobNounParser_test.py::test_parse - LookupError: "
->>>>>>> df5cae97
+
     validations:
       required: true
 
