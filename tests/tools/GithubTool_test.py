--- conflicted
+++ resolved
@@ -52,50 +52,19 @@
 
 
 @pytest.mark.parametrize(
-    "action, kwargs, method_called, expected_result",
+    "action, kwargs, method_called",
     [
         # Valid cases for repo management
-<<<<<<< HEAD
         ("create_repo", {"repo_name": "test-repo"}, "create_repo"),
         ("delete_repo", {"repo_name": "test-repo"}, "delete_repo"),
         ("get_repo", {"repo_name": "test-repo"}, "get_repo"),
         ("list_repos", {}, "list_repos"),
         ("update_repo", {"repo_name": "test-repo"}, "update_repo"),
-=======
-        (
-            "create_repo",
-            {"repo_name": "test-repo"},
-            "create_repo",
-            {"create_repo": "test action"},
-        ),
-        (
-            "delete_repo",
-            {"repo_name": "test-repo"},
-            "delete_repo",
-            {"delete_repo": "test action"},
-        ),
-        (
-            "get_repo",
-            {"repo_name": "test-repo"},
-            "get_repo",
-            {"get_repo": "test action"},
-        ),
-        ("list_repos", {}, "list_repos", {"list_repos": "test action"}),
-        # Valid cases for issue management
->>>>>>> 6d065bef
         (
             "create_issue",
             {"repo_name": "test-repo", "title": "Test Issue"},
             "create_issue",
-            {"create_issue": "test action"},
-        ),
-        (
-            "close_issue",
-            {"repo_name": "test-repo", "issue_number": 1},
-            "close_issue",
-            {"close_issue": "test action"},
-        ),
-<<<<<<< HEAD
+        ),
         ("close_issue", {"repo_name": "test-repo", "issue_number": 1}, "close_issue"),
         (
             "update_issue",
@@ -215,10 +184,8 @@
         ),
         ("list_gists", {"username": "test-user"}, "list_gists"),
         ("get_gist", {"gist_id": "12345"}, "get_gist"),
-=======
->>>>>>> 6d065bef
         # Invalid action
-        ("invalid_action", {}, None, None),
+        ("invalid_action", {}, None),
     ],
 )
 @pytest.mark.skipif(
@@ -227,24 +194,15 @@
 )
 @pytest.mark.unit
 @patch("swarmauri.community.tools.concrete.GithubTool.Github")
-<<<<<<< HEAD
 def test_call(mock_github, action, kwargs, method_called):
     expected_keys = {action}
-=======
-def test_call(mock_github, action, kwargs, method_called, expected_result):
->>>>>>> 6d065bef
-    token = os.getenv("GITHUBTOOL_TEST_TOKEN")
-
-    # Initialize the tool object
-    tool = Tool(token=token)
-
-    # Mock the Github API calls
+    token = os.getenv("GITHUBTOOL_TEST_TOKEN")
+    tool = Tool(token=token)
+
     mock_github.return_value = MagicMock()
 
     if method_called is not None:
-        # Use patch.object to mock the specific method within the Tool instance
         with patch.object(
-<<<<<<< HEAD
             Tool,
             method_called,
             return_value="performed a test action successfully",
@@ -252,18 +210,6 @@
             result = tool(action=action, **kwargs)
 
             mock_method.assert_called_once_with(**kwargs)
-=======
-            tool, method_called, return_value="test action"
-        ) as method_mock:
-            # Call the __call__ method
-            result = tool(action=action, **kwargs)
-
-            # Assert that the correct method was called with the correct arguments
-            method_mock.assert_called_once_with(**kwargs)
-
-            # Assert that the result matches the expected output
-            assert result == expected_result
->>>>>>> 6d065bef
 
             assert isinstance(
                 result, dict
@@ -276,6 +222,5 @@
             ), f"Expected int, but got {type(result.get(action)).__name__}"
             assert result == {f"{action}": "performed a test action successfully"}
     else:
-        # Test the case when an invalid action is provided
         with pytest.raises(ValueError, match=f"Action '{action}' is not supported."):
             tool(action=action, **kwargs)